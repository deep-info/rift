--- conflicted
+++ resolved
@@ -1,42 +1,4 @@
 <script lang="ts">
-<<<<<<< HEAD
-  // This script section of the OmniBar component handles all the logic and state management.
-  // It imports necessary components such as SendSvg and Dropdown, and state variables from the stores.
-  // It also declares and defines several functions and variables that are used to control the behavior of the OmniBar.
-
-  // Import the SendSvg component.
-  import SendSvg from "./icons/SendSvg.svelte";
-  // Import the dropdownOpen and state from the stores.
-  import { dropdownOpen, state } from "./stores";
-  // Import the Dropdown component.
-  import Dropdown from "./chat/dropdown/Dropdown.svelte";
-  // Import the tick function from svelte.
-  import { tick } from "svelte";
-
-  // Declare a variable 'isFocused' to keep track of the focus state of the OmniBar.
-  // It is initially set to true, meaning the OmniBar is focused when the component is first rendered.
-  let isFocused = true;
-
-  // Define a function 'resize' to dynamically adjust the height of the OmniBar based on its content.
-  // It takes an event object as a parameter, from which it extracts the target element (the OmniBar in this case).
-  // It first sets the height of the target element to 'auto', then sets it to the scrollHeight of the element,
-  // effectively resizing the OmniBar to fit its content.
-  function resize(event: Event) {
-    let targetElement = event.target as HTMLElement;
-    targetElement.style.height = "auto";
-    targetElement.style.height = `${targetElement.scrollHeight}px`;
-  }
-
-  // Declare a variable for the input value.
-  let inputValue: string = "";
-
-  // Declare a variable for the textarea element.
-  let textarea: HTMLTextAreaElement | undefined;
-
-  // Declare a variable for whether the OmniBar has input.
-  let hasInput = false;
-  // Subscribe to the state and update the isFocused and hasInput variables based on the state.
-=======
   import SendSvg from "./icons/SendSvg.svelte"
   import { dropdownStatus, filteredAgents, state } from "./stores"
   import SlashDropdown from "./chat/dropdown/SlashDropdown.svelte"
@@ -55,7 +17,6 @@
   let _container: HTMLDivElement | undefined
 
   let hasInput = false
->>>>>>> f71bd62c
   state.subscribe((s) => {
     if (s.selectedAgentId) {
       if (s.agents[s.selectedAgentId].inputRequest) {
@@ -96,50 +57,6 @@
       message: editorContent,
     })
 
-<<<<<<< HEAD
-    textarea.value = "";
-    textarea.focus();
-    textarea.style.height = "auto";
-    textarea.style.height = textarea.scrollHeight + "px";
-  }
-
-  // Define a function to handle value changes.
-  let dropdownCancelled = false;
-
-  let isDoubleSlashAllowed = false;
-
-  function handleValueChange(e: Event) {
-    if (!textarea) throw new Error();
-    inputValue = textarea.value;
-    resize(e);
-    
-    // Check for the case of typing two slashes.
-    if (textarea.value.trim() === "//") {
-      dropdownOpen.set(false);
-      dropdownCancelled = true;
-      if (isDoubleSlashAllowed) {
-        textarea.value = "//";
-        isDoubleSlashAllowed = false;
-      } else {
-        textarea.value = "/";
-        isDoubleSlashAllowed = true;
-      }
-      return; // Stop execution here if two slashes were entered.
-    }
-
-    // Remainder of the function
-    if (textarea.value.trim().startsWith("/") && !textarea.value.trim().startsWith("/ ") && !dropdownCancelled) {
-      dropdownOpen.set(true);
-    } else {
-      dropdownOpen.set(false);
-      if (textarea.value.trim() === "") {
-        dropdownCancelled = false;
-      }
-    }
-  }
-
-  // Define a function to handle key down events.
-=======
     // clint.
     // console.log("updating state...");
 
@@ -193,22 +110,10 @@
 
   dropdownStatus.subscribe((s) => console.log("dropdownStatus!:", s))
 
->>>>>>> f71bd62c
   function handleKeyDown(e: KeyboardEvent) {
     console.log("handleKeydown")
 
     if (e.key === "Enter") {
-<<<<<<< HEAD
-      e.preventDefault(); 
-      if (e.shiftKey) {
-        textarea.value = textarea.value + "\n";
-        textarea.style.height = "auto";
-        textarea.style.height = textarea.scrollHeight + "px";
-        return;
-      }
-      if (!textarea.value || $dropdownOpen) return;
-      sendMessage();
-=======
       // 13 is the Enter key code
       console.log("preventing default")
       // e.preventDefault() // Prevent default Enter key action
@@ -217,7 +122,6 @@
       if (!editorContent) resetTextarea()
       if (!editorContent || $dropdownStatus == "slash" || $dropdownStatus == "at") return
       sendMessage()
->>>>>>> f71bd62c
     }
   }
 
@@ -230,16 +134,6 @@
       agent_type,
     })
 
-<<<<<<< HEAD
-    textarea.value = ""; 
-    dropdownOpen.set(false);
-  }
-
-  // Define a function to handle focus events.
-  let onFocus = async (event: FocusEvent) => {
-    if (!textarea) throw new Error();
-    isFocused = true;
-=======
     // textareaValue = ""; //clear omnibar text
     resetTextarea()
     dropdownStatus.set("none")
@@ -247,7 +141,6 @@
 
   let onFocus = async () => {
     isFocused = true
->>>>>>> f71bd62c
     vscode.postMessage({
       type: "sendHasNotificationChange",
       agentId: $state.selectedAgentId,
@@ -288,35 +181,6 @@
 
         tr.delete(docsize - latestAtToEndOfTextarea.length, docsize)
 
-<<<<<<< HEAD
-<div
-  class="p-2 border-t border-b border-[var(--vscode-input-background)] w-full relative"
-  >
-  <!-- This is the main OmniBar component. It is a container that includes a textarea for user input and a send button.
-       The textarea is where the user types their messages or commands, and the send button is used to submit these messages or commands. -->
-  <div
-    class={`w-full text-md p-2 bg-[var(--vscode-input-background)] rounded-md flex flex-row items-center border ${
-    isFocused ? "border-[var(--vscode-focusBorder)]" : "border-transparent"
-    }`}
-    >
-    <!-- This is the textarea for user input. It binds several events such as input, keydown, focus, and blur to handle user interactions.
-         It also binds the 'textarea' variable declared in the script section, allowing the script to control its behavior and content. -->
-    <textarea
-      id="omnibar"
-      bind:this={textarea}
-      class="w-full outline-none focus:outline-none bg-transparent resize-none overflow-visible hide-scrollbar max-h-40"
-      placeholder={hasInput
-      ? $state.agents[$state.selectedAgentId].inputRequest?.place_holder
-      : "Type to chat or hit / for commands"}
-      on:input={handleValueChange}
-      on:keydown={handleKeyDown}
-      on:focus={onFocus}
-      on:blur={onBlur}
-      rows={1}
-      />
-    <!-- This is the send button. It is a graphical element that the user can interact with to submit their messages or commands.
-         When clicked, it triggers the 'sendMessage' function defined in the script section, which handles the message sending logic. -->
-=======
         return true
       })
       .insertContent(`<span data-fsPath="${file.fullPath}" data-name="${file.fileName}"></span>`)
@@ -407,25 +271,18 @@
       class="w-full bg-transparent resize-none overflow-visible hide-scrollbar max-h-40"
       bind:this={_container}
       on:keydown={handleKeyDown} />
->>>>>>> f71bd62c
     <div class="justify-self-end flex">
       <button on:click={sendMessage} class="items-center flex">
         <SendSvg />
       </button>
     </div>
   </div>
-<<<<<<< HEAD
-  <!-- If the dropdown is open, display the Dropdown component. -->
-  {#if $dropdownOpen}
-    <Dropdown {inputValue} {handleRunAgent} />
-=======
   {#if $dropdownStatus == "slash"}
     <SlashDropdown {handleRunAgent} />
   {/if}
 
   {#if $dropdownStatus == "at"}
     <AtDropdown {editorContent} {handleAddChip} />
->>>>>>> f71bd62c
   {/if}
 </div>
 
