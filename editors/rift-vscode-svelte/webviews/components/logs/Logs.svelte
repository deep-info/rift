--- conflicted
+++ resolved
@@ -2,17 +2,13 @@
     import { loading, state } from "../stores";
     import Log from "./Log.svelte";
     import Agent from "./Agent.svelte";
-<<<<<<< HEAD
-=======
-    export let chatDone:boolean = false;
->>>>>>> 10a95698
 </script>
 
 <div>
     <div class="ml-3">
-        <h1>RIFT LOGS (WIP help welcome!)</h1>
-        {#each $state.agents as agent}
-            <Agent id={agent.id} name="temp agent name" />
+        <h1 class="font-bold">RIFT LOGS</h1>
+        {#each Object.entries($state.agents) as [key, value]}
+            <Agent id={key} name="rift-chat" />
         {/each}
     </div>
 </div>