--- conflicted
+++ resolved
@@ -333,12 +333,12 @@
             catch (e) {
                 console.error(e)
             }
-        } 
-       console.log(`server detected on port ${port}`)
+        }
+        console.log(`server detected on port ${port}`)
         serverOptions = tcpServerOptions(this.context, port)
         const clientOptions: LanguageClientOptions = {
             documentSelector: [{ language: '*' }]
-       }
+        }
         this.client = new LanguageClient(
             'morph-server', 'Morph Server',
             serverOptions, clientOptions,
@@ -397,18 +397,6 @@
         return `starting agent ${result.id}...`
     }
 
-<<<<<<< HEAD
-    async run_agent_sync(params: RunCodeHelperParams) {
-        console.log("run_agent_sync")
-        if (!this.client) throw new Error()
-        const result: RunAgentSyncResult = await this.client.sendRequest('morph/run_agent_sync', params)
-        const agent = new Agent(result.id, params.position, params.textDocument)
-        // agent.onStatusChange(e => this.changeLensEmitter.fire())
-        this.agents.set(result.id, agent)
-        // this.changeLensEmitter.fire()
-        return result.text
-    }
-=======
     // async run_agent_sync(params: RunCodeHelperParams) {
     //     console.log("run_agent_sync")
     //     const result: RunAgentSyncResult = await this.client.sendRequest('morph/run_agent_sync', params)
@@ -418,7 +406,6 @@
     //     // this.changeLensEmitter.fire()
     //     return result.text
     // }
->>>>>>> 159d255d
 
     morphNotifyChatCallback: (progress: ChatAgentProgress) => any = async function (progress) {
         throw new Error('no callback set')
@@ -459,15 +446,9 @@
         console.log(`running ${agent_type}`)
         const agentIdentifier = `${agent_type}_${agent_id}`
         console.log(`agentIdentifier: ${agentIdentifier}`)
-<<<<<<< HEAD
         this.agentStates.set(agentIdentifier, { agent_id: agent_id, agent_type: agent_type, status: "running", ranges: [], tasks: [], emitter: new vscode.EventEmitter<AgentStatus>, params: params.agent_params })
-        this.client.onNotification(`morph/${agent_type}_${agent_id}_request_input`, request_input_callback.bind(this))
-        this.client.onNotification(`morph/${agent_type}_${agent_id}_request_chat`, request_chat_callback.bind(this))
-=======
-        this.agentStates.set(agentIdentifier, {agent_id: agent_id, agent_type: agent_type, status: "running", ranges: [], tasks: [], emitter: new vscode.EventEmitter<AgentStatus>, params: params.agent_params})
         this.client.onRequest(`morph/${agent_type}_${agent_id}_request_input`, request_input_callback.bind(this))
         this.client.onRequest(`morph/${agent_type}_${agent_id}_request_chat`, request_chat_callback.bind(this))
->>>>>>> 159d255d
         // note(jesse): for the chat agent, the request_chat callback should register another callback for handling user responses --- it should unpack the future identifier from the request_chat_request and re-pass it to the language server
         this.client.onNotification(`morph/${agent_type}_${agent_id}_send_update`, send_update_callback.bind(this)) // this should post a message to the rift logs webview if `tasks` have been updated
         this.client.onNotification(`morph/${agent_type}_${agent_id}_send_progress`, send_progress_callback.bind(this)) // this should post a message to the rift logs webview if `tasks` have been updated
