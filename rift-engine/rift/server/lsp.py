--- conflicted
+++ resolved
@@ -273,15 +273,10 @@
             agent.cancel()
 
     @rpc_method("morph/listAgents")
-<<<<<<< HEAD
-    def on_list_agents(self):
-        return list(map(lambda x: {"type":x.get_display(x)[0],"description":x.get_display(x)[1]}, registry.list_agents()))
-=======
     def on_list_agents(self, params: Any):
         logging.info(self)
         logging.info(params)
         return list(map(lambda x: {"type":x.get_display(x)[0],"description":x.get_display(x)[1]}), registry.list_agents())
->>>>>>> cfcc0b41
 
     
     @rpc_method("morph/accept")
